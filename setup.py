#!/usr/bin/env python
"""
Catalog repo for LSST DESC
Copyright (c) 2017 LSST DESC
http://opensource.org/licenses/MIT
"""

from setuptools import setup

setup(
    name='GCRCatalogs',
    version='0.2.0',
    description='Catalog repo for LSST DESC',
    url='https://github.com/LSSTDESC/gcr-catalogs',
    author='Yao-Yuan Mao',
    author_email='yymao.astro@gmail.com',
    maintainer='Yao-Yuan Mao',
    maintainer_email='yymao.astro@gmail.com',
    license='MIT',
    classifiers=[
        'Intended Audience :: Developers',
        'Intended Audience :: Science/Research',
        'License :: OSI Approved :: MIT License',
        'Programming Language :: Python :: 2.7',
        'Programming Language :: Python :: 3.6',
    ],
    keywords='GCR',
    packages=['GCRCatalogs'],
<<<<<<< HEAD
    install_requires=['numpy','h5py','astropy','pymssql','sqlalchemy','GCR'],
=======
    install_requires=['numpy', 'pyyaml', 'requests', 'h5py', 'astropy', 'GCR', 'sqlalchemy', 'pymssql'],
>>>>>>> 57f3475f
    package_data = {'GCRCatalogs': ['catalog_configs/*.yaml']},
)<|MERGE_RESOLUTION|>--- conflicted
+++ resolved
@@ -26,10 +26,6 @@
     ],
     keywords='GCR',
     packages=['GCRCatalogs'],
-<<<<<<< HEAD
-    install_requires=['numpy','h5py','astropy','pymssql','sqlalchemy','GCR'],
-=======
     install_requires=['numpy', 'pyyaml', 'requests', 'h5py', 'astropy', 'GCR', 'sqlalchemy', 'pymssql'],
->>>>>>> 57f3475f
     package_data = {'GCRCatalogs': ['catalog_configs/*.yaml']},
 )